use ark_ff::{PrimeField, SquareRootField};
use ark_relations::r1cs::SynthesisError;

use crate::{MpcBoolean, MpcUInt8};

/// Specifies constraints for conversion to a little-endian bit representation
/// of `self`.
pub trait MpcToBitsGadget<F: PrimeField + SquareRootField> {
    /// Outputs the canonical little-endian bit-wise representation of `self`.
    ///
    /// This is the correct default for 99% of use cases.
    fn to_bits_le(&self) -> Result<Vec<MpcBoolean<F>>, SynthesisError>;

    /// Outputs a possibly non-unique little-endian bit-wise representation of
    /// `self`.
    ///
    /// If you're not absolutely certain that your usecase can get away with a
    /// non-canonical representation, please use `self.to_bits()` instead.
    fn to_non_unique_bits_le(&self) -> Result<Vec<MpcBoolean<F>>, SynthesisError> {
        self.to_bits_le()
    }

    /// Outputs the canonical big-endian bit-wise representation of `self`.
    fn to_bits_be(&self) -> Result<Vec<MpcBoolean<F>>, SynthesisError> {
        let mut res = self.to_bits_le()?;
        res.reverse();
        Ok(res)
    }

    /// Outputs a possibly non-unique big-endian bit-wise representation of
    /// `self`.
    fn to_non_unique_bits_be(&self) -> Result<Vec<MpcBoolean<F>>, SynthesisError> {
        let mut res = self.to_non_unique_bits_le()?;
        res.reverse();
        Ok(res)
    }
}

impl<F: PrimeField + SquareRootField> MpcToBitsGadget<F> for [MpcBoolean<F>] {
    /// Outputs `self`.
    fn to_bits_le(&self) -> Result<Vec<MpcBoolean<F>>, SynthesisError> {
        Ok(self.to_vec())
    }
}

impl<F: PrimeField + SquareRootField> MpcToBitsGadget<F> for MpcUInt8<F> {
    fn to_bits_le(&self) -> Result<Vec<MpcBoolean<F>>, SynthesisError> {
        Ok(self.bits.to_vec())
    }
}

impl<F: PrimeField + SquareRootField> MpcToBitsGadget<F> for [MpcUInt8<F>] {
    /// Interprets `self` as an integer, and outputs the little-endian
    /// bit-wise decomposition of that integer.
    fn to_bits_le(&self) -> Result<Vec<MpcBoolean<F>>, SynthesisError> {
        let bits = self.iter().flat_map(|b| &b.bits).cloned().collect();
        Ok(bits)
    }
<<<<<<< HEAD
=======
}

/// Specifies constraints for conversion to a little-endian byte representation
/// of `self`.
pub trait MpcToBytesGadget<F: PrimeField + SquareRootField> {
    /// Outputs a canonical, little-endian, byte decomposition of `self`.
    ///
    /// This is the correct default for 99% of use cases.
    fn to_bytes(&self) -> Result<Vec<MpcUInt8<F>>, SynthesisError>;

    /// Outputs a possibly non-unique byte decomposition of `self`.
    ///
    /// If you're not absolutely certain that your usecase can get away with a
    /// non-canonical representation, please use `self.to_bytes(cs)` instead.
    fn to_non_unique_bytes(&self) -> Result<Vec<MpcUInt8<F>>, SynthesisError> {
        self.to_bytes()
    }
}

impl<F: PrimeField + SquareRootField> MpcToBytesGadget<F> for [MpcUInt8<F>] {
    fn to_bytes(&self) -> Result<Vec<MpcUInt8<F>>, SynthesisError> {
        Ok(self.to_vec())
    }
}

impl<'a, F: PrimeField + SquareRootField, T: 'a + MpcToBytesGadget<F>> MpcToBytesGadget<F>
    for &'a T
{
    fn to_bytes(&self) -> Result<Vec<MpcUInt8<F>>, SynthesisError> {
        (*self).to_bytes()
    }
}

impl<'a, F: PrimeField + SquareRootField> MpcToBytesGadget<F> for &'a [MpcUInt8<F>] {
    fn to_bytes(&self) -> Result<Vec<MpcUInt8<F>>, SynthesisError> {
        Ok(self.to_vec())
    }
>>>>>>> 6ef9f8d8
}<|MERGE_RESOLUTION|>--- conflicted
+++ resolved
@@ -56,8 +56,6 @@
         let bits = self.iter().flat_map(|b| &b.bits).cloned().collect();
         Ok(bits)
     }
-<<<<<<< HEAD
-=======
 }
 
 /// Specifies constraints for conversion to a little-endian byte representation
@@ -95,5 +93,4 @@
     fn to_bytes(&self) -> Result<Vec<MpcUInt8<F>>, SynthesisError> {
         Ok(self.to_vec())
     }
->>>>>>> 6ef9f8d8
 }