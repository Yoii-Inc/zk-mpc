--- conflicted
+++ resolved
@@ -725,7 +725,124 @@
 }
 
 #[derive(Clone)]
-<<<<<<< HEAD
+pub struct WinningJudgeCircuit<F: PrimeField + LocalOrMPC<F>> {
+    pub num_alive: F,
+    //pubam_werewolf:Vec<F>,
+    //pubrole_commitment:Vec<F>,
+    pub pedersen_param: F::PedersenParam,
+    pub am_werewolf: Vec<InputWithCommit<F>>,
+    pub game_state: F,
+}
+
+impl ConstraintSynthesizer<Fr> for WinningJudgeCircuit<Fr> {
+    fn generate_constraints(self, cs: ConstraintSystemRef<Fr>) -> ark_relations::r1cs::Result<()> {
+        // initialize
+        let num_alive_var = FpVar::new_input(cs.clone(), || Ok(self.num_alive))?;
+
+        let am_werewolf_var = self
+            .am_werewolf
+            .iter()
+            .map(|b| FpVar::new_witness(cs.clone(), || Ok(b.input)))
+            .collect::<Result<Vec<_>, _>>()?;
+
+        let game_state_var = FpVar::new_input(cs.clone(), || Ok(self.game_state))?;
+
+        // calculate
+        let num_werewolf_var = am_werewolf_var.iter().fold(FpVar::zero(), |mut acc, x| {
+            acc += x;
+            acc
+        });
+
+        let num_citizen_var = num_alive_var - &num_werewolf_var;
+
+        let calced_game_state_var = FpVar::conditionally_select(
+            &num_werewolf_var.is_zero()?,
+            &FpVar::constant(Fr::from(2)), // villager win
+            &FpVar::conditionally_select(
+                &num_werewolf_var.is_cmp(&num_citizen_var, std::cmp::Ordering::Less, false)?,
+                &FpVar::constant(Fr::from(3)), // game continues
+                &FpVar::constant(Fr::from(1)), // werewolf win
+            )?,
+        )?;
+
+        // check commitment
+        for am_werewolf_with_commit in self.am_werewolf.iter() {
+            let am_werewolf_com_circuit = PedersenComCircuit {
+                param: Some(self.pedersen_param.clone()),
+                input: am_werewolf_with_commit.input,
+                open: am_werewolf_with_commit.randomness.clone(),
+                commit: am_werewolf_with_commit.commitment.clone(),
+            };
+
+            am_werewolf_com_circuit.generate_constraints(cs.clone())?;
+        }
+
+        // enforce equal
+        game_state_var.enforce_equal(&calced_game_state_var)?;
+
+        println!("total number of constraints: {}", cs.num_constraints());
+
+        Ok(())
+    }
+}
+
+impl ConstraintSynthesizer<mm::MpcField<Fr>> for WinningJudgeCircuit<mm::MpcField<Fr>> {
+    fn generate_constraints(
+        self,
+
+        cs: ConstraintSystemRef<mm::MpcField<Fr>>,
+    ) -> ark_relations::r1cs::Result<()> {
+        //initialize
+        let num_alive_var = MpcFpVar::new_input(cs.clone(), || Ok(self.num_alive))?;
+
+        let am_werewolf_var = self
+            .am_werewolf
+            .iter()
+            .map(|b| MpcFpVar::new_witness(cs.clone(), || Ok(b.input)))
+            .collect::<Result<Vec<_>, _>>()?;
+
+        let game_state_var = MpcFpVar::new_input(cs.clone(), || Ok(self.game_state))?;
+
+        // calculate
+        let num_werewolf_var = am_werewolf_var.iter().fold(MpcFpVar::zero(), |mut acc, x| {
+            acc += x;
+            acc
+        });
+
+        let num_citizen_var = num_alive_var - &num_werewolf_var;
+
+        let calced_game_state_var = MpcFpVar::conditionally_select(
+            &num_werewolf_var.is_zero()?,
+            &MpcFpVar::constant(mm::MpcField::<Fr>::from(2_u32)), // villager win
+            &MpcFpVar::conditionally_select(
+                &num_werewolf_var.is_cmp(&num_citizen_var, std::cmp::Ordering::Less, false)?,
+                &MpcFpVar::constant(mm::MpcField::<Fr>::from(3_u32)), // game continues
+                &MpcFpVar::constant(mm::MpcField::<Fr>::from(1_u32)), //werewol fwin
+            )?,
+        )?;
+
+        // check commitment
+        for am_werewolf_with_commit in self.am_werewolf.iter() {
+            let am_werewolf_com_circuit = PedersenComCircuit {
+                param: Some(self.pedersen_param.clone()),
+                input: am_werewolf_with_commit.input,
+                open: am_werewolf_with_commit.randomness.clone(),
+                commit: am_werewolf_with_commit.commitment.clone(),
+            };
+
+            am_werewolf_com_circuit.generate_constraints(cs.clone())?;
+        }
+
+        // enforce equal
+        game_state_var.enforce_equal(&calced_game_state_var)?;
+
+        println!("total number of constraints: {}", cs.num_constraints());
+
+        Ok(())
+    }
+}
+      
+#[derive(Clone)]
 pub struct RoleAssignmentCircuit<F: PrimeField + LocalOrMPC<F>> {
     // parameter
     pub num_players: usize,
@@ -848,71 +965,11 @@
             };
             pedersen_circuit.generate_constraints(cs.clone())?;
         }
-=======
-
-pub struct WinningJudgeCircuit<F: PrimeField + LocalOrMPC<F>> {
-    pub num_alive: F,
-    //pubam_werewolf:Vec<F>,
-    //pubrole_commitment:Vec<F>,
-    pub pedersen_param: F::PedersenParam,
-    pub am_werewolf: Vec<InputWithCommit<F>>,
-    pub game_state: F,
-}
-
-impl ConstraintSynthesizer<Fr> for WinningJudgeCircuit<Fr> {
-    fn generate_constraints(self, cs: ConstraintSystemRef<Fr>) -> ark_relations::r1cs::Result<()> {
-        // initialize
-        let num_alive_var = FpVar::new_input(cs.clone(), || Ok(self.num_alive))?;
-
-        let am_werewolf_var = self
-            .am_werewolf
-            .iter()
-            .map(|b| FpVar::new_witness(cs.clone(), || Ok(b.input)))
-            .collect::<Result<Vec<_>, _>>()?;
-
-        let game_state_var = FpVar::new_input(cs.clone(), || Ok(self.game_state))?;
-
-        // calculate
-        let num_werewolf_var = am_werewolf_var.iter().fold(FpVar::zero(), |mut acc, x| {
-            acc += x;
-            acc
-        });
-
-        let num_citizen_var = num_alive_var - &num_werewolf_var;
-
-        let calced_game_state_var = FpVar::conditionally_select(
-            &num_werewolf_var.is_zero()?,
-            &FpVar::constant(Fr::from(2)), // villager win
-            &FpVar::conditionally_select(
-                &num_werewolf_var.is_cmp(&num_citizen_var, std::cmp::Ordering::Less, false)?,
-                &FpVar::constant(Fr::from(3)), // game continues
-                &FpVar::constant(Fr::from(1)), // werewolf win
-            )?,
-        )?;
-
-        // check commitment
-        for am_werewolf_with_commit in self.am_werewolf.iter() {
-            let am_werewolf_com_circuit = PedersenComCircuit {
-                param: Some(self.pedersen_param.clone()),
-                input: am_werewolf_with_commit.input,
-                open: am_werewolf_with_commit.randomness.clone(),
-                commit: am_werewolf_with_commit.commitment.clone(),
-            };
-
-            am_werewolf_com_circuit.generate_constraints(cs.clone())?;
-        }
-
-        // enforce equal
-        game_state_var.enforce_equal(&calced_game_state_var)?;
-
-        println!("total number of constraints: {}", cs.num_constraints());
->>>>>>> a4b88030
 
         Ok(())
     }
 }
-
-<<<<<<< HEAD
+      
 impl ConstraintSynthesizer<mm::MpcField<Fr>> for RoleAssignmentCircuit<mm::MpcField<Fr>> {
     fn generate_constraints(
         self,
@@ -1025,58 +1082,6 @@
             pedersen_circuit.generate_constraints(cs.clone())?;
         }
 
-=======
-impl ConstraintSynthesizer<mm::MpcField<Fr>> for WinningJudgeCircuit<mm::MpcField<Fr>> {
-    fn generate_constraints(
-        self,
-
-        cs: ConstraintSystemRef<mm::MpcField<Fr>>,
-    ) -> ark_relations::r1cs::Result<()> {
-        //initialize
-        let num_alive_var = MpcFpVar::new_input(cs.clone(), || Ok(self.num_alive))?;
-
-        let am_werewolf_var = self
-            .am_werewolf
-            .iter()
-            .map(|b| MpcFpVar::new_witness(cs.clone(), || Ok(b.input)))
-            .collect::<Result<Vec<_>, _>>()?;
-
-        let game_state_var = MpcFpVar::new_input(cs.clone(), || Ok(self.game_state))?;
-
-        // calculate
-        let num_werewolf_var = am_werewolf_var.iter().fold(MpcFpVar::zero(), |mut acc, x| {
-            acc += x;
-            acc
-        });
-
-        let num_citizen_var = num_alive_var - &num_werewolf_var;
-
-        let calced_game_state_var = MpcFpVar::conditionally_select(
-            &num_werewolf_var.is_zero()?,
-            &MpcFpVar::constant(mm::MpcField::<Fr>::from(2_u32)), // villager win
-            &MpcFpVar::conditionally_select(
-                &num_werewolf_var.is_cmp(&num_citizen_var, std::cmp::Ordering::Less, false)?,
-                &MpcFpVar::constant(mm::MpcField::<Fr>::from(3_u32)), // game continues
-                &MpcFpVar::constant(mm::MpcField::<Fr>::from(1_u32)), //werewol fwin
-            )?,
-        )?;
-
-        // check commitment
-        for am_werewolf_with_commit in self.am_werewolf.iter() {
-            let am_werewolf_com_circuit = PedersenComCircuit {
-                param: Some(self.pedersen_param.clone()),
-                input: am_werewolf_with_commit.input,
-                open: am_werewolf_with_commit.randomness.clone(),
-                commit: am_werewolf_with_commit.commitment.clone(),
-            };
-
-            am_werewolf_com_circuit.generate_constraints(cs.clone())?;
-        }
-
-        // enforce equal
-        game_state_var.enforce_equal(&calced_game_state_var)?;
-
->>>>>>> a4b88030
         println!("total number of constraints: {}", cs.num_constraints());
 
         Ok(())
