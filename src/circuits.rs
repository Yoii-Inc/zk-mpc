pub mod circuit;
pub mod input_circuit;
pub mod werewolf;
pub use werewolf::*;

pub mod equality_zero;

pub mod pedersen_revised;
pub use pedersen_revised::*;

pub mod bit_decomposition;
<<<<<<< HEAD
pub mod enforce_smaller_or_eq_than;
=======
pub mod enforce_smaller_or_eq_than;
pub mod equality_zero;
pub mod smaller_than;
>>>>>>> 9b51215a
<|MERGE_RESOLUTION|>--- conflicted
+++ resolved
@@ -9,10 +9,6 @@
 pub use pedersen_revised::*;
 
 pub mod bit_decomposition;
-<<<<<<< HEAD
-pub mod enforce_smaller_or_eq_than;
-=======
 pub mod enforce_smaller_or_eq_than;
 pub mod equality_zero;
-pub mod smaller_than;
->>>>>>> 9b51215a
+pub mod smaller_than;